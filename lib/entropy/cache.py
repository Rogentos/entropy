--- conflicted
+++ resolved
@@ -150,37 +150,6 @@
         """
         return self.__copy.deepcopy(obj)
 
-<<<<<<< HEAD
-=======
-    def __clean_pids(self):
-        with self.__proc_pids_lock:
-            dead_pids = set()
-            for pid in self.__proc_pids:
-
-                try:
-                    dead = os.waitpid(pid, os.WNOHANG)[0]
-                except OSError as err:
-                    if err.errno != errno.ECHILD:
-                        raise
-                    dead = True
-                if dead:
-                    dead_pids.add(pid)
-                elif not const_pid_exists(pid):
-                    dead_pids.add(pid)
-
-            if dead_pids:
-                self.__proc_pids.difference_update(dead_pids)
-
-    def __wait_cacher_semaphore(self):
-        self.__clean_pids()
-        while len(self.__proc_pids) > EntropyCacher._PROC_LIMIT:
-            if const_debug_enabled():
-                const_debug_write(__name__,
-                    "EntropyCacher.__wait_cacher_semaphore: too many pids")
-            time.sleep(0.1)
-            self.__clean_pids()
-
->>>>>>> 659ad992
     def __cacher(self, run_until_empty = False, sync = False, _loop=False):
         """
         This is where the actual asynchronous copy takes
@@ -261,7 +230,7 @@
                 if sync:
                     task.join()
 
-                if etpUi['debug']:
+                if const_debug_enabled():
                     const_debug_write(
                         __name__,
                         "EntropyCacher.__cacher [%s], writing %s objs" % (
@@ -269,21 +238,6 @@
 
                 if EntropyCacher.STASHING_CACHE:
                     for (key, cache_dir), data in massive_data:
-<<<<<<< HEAD
-=======
-                        d_o = entropy.dump.dumpobj
-                        if d_o is not None:
-                            d_o(key, data, dump_dir = cache_dir)
-                    os._exit(0)
-                else:
-                    if const_debug_enabled():
-                        const_debug_write(__name__,
-                            "EntropyCacher.__cacher [%s], writing %s objs" % (
-                                pid, len(massive_data),))
-                    with self.__proc_pids_lock:
-                        self.__proc_pids.add(pid)
-                    if sync:
->>>>>>> 659ad992
                         try:
                             del self.__stashing_cache[(key, cache_dir)]
                         except (AttributeError, KeyError,):
